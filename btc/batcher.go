--- conflicted
+++ resolved
@@ -19,13 +19,8 @@
 )
 
 var (
-<<<<<<< HEAD
-	AddSignatureOp            = []byte("add_signature")
 	SegwitSpendWeight     int = txsizes.RedeemP2WPKHInputWitnessWeight
 	DefaultContextTimeout     = 5 * time.Second
-=======
-	SegwitSpendWeight int = txsizes.RedeemP2WPKHInputWitnessWeight
->>>>>>> 2da93fa4
 )
 var (
 	ErrBatchNotFound              = errors.New("batch not found")
@@ -468,7 +463,6 @@
 		return err
 	}
 
-<<<<<<< HEAD
 	var sacpsIn int
 	var sacpOut int
 	err = withContextTimeout(ctx, DefaultContextTimeout, func(ctx context.Context) error {
@@ -476,16 +470,12 @@
 		return err
 	})
 
+	totalSendAmt := calculateTotalSendAmount(sends)
+
 	in := walletBalance + spendsAmount + int64(sacpsIn)
-	out := sendsAmount + int64(sacpOut)
+	out := totalSendAmt + int64(sacpOut)
 	if in < out+1000 {
 		return ErrInsufficientFundsInRequest(in, out)
-=======
-	totalSendAmt := calculateTotalSendAmount(sends)
-
-	if walletBalance+spendsAmount < totalSendAmt {
-		return ErrBatchParametersNotMet
->>>>>>> 2da93fa4
 	}
 
 	switch strategy {
