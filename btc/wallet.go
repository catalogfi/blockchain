package btc

import (
	"bytes"
	"context"
	"encoding/hex"
	"fmt"
	"strings"

	"github.com/btcsuite/btcd/btcec/v2"
	"github.com/btcsuite/btcd/btcutil"
	"github.com/btcsuite/btcd/chaincfg"
	"github.com/btcsuite/btcd/chaincfg/chainhash"
	"github.com/btcsuite/btcd/txscript"
	"github.com/btcsuite/btcd/wire"
	"github.com/btcsuite/btcwallet/waddrmgr"
	"github.com/decred/dcrd/dcrec/secp256k1/v4"
)

var (
	// ErrAmountLessThanDust indicates that the amount is less than the dust limit (546 satoshis).
	ErrAmountLessThanDust = fmt.Errorf("amount is less than dust")

	// ErrSACPInvalidHashType indicates that the hash type for the SACP is invalid.
	// Use SigHashSingleAnyoneCanPay for generating SACP.
	ErrSACPInvalidHashType = fmt.Errorf("invalid hash type, use SigHashSingleAnyoneCanPay")

	// ErrFeeExceedsValue indicates that the fee exceeds the value of the script.
	// Occurs when the fee required to spend the script is more than the value of the script.
	ErrFeeExceedsValue = fmt.Errorf("fee exceeds the value of the script")

	// ErrNoUTXOsForRequests indicates that even after multiple attempts, could not find enough utxos to satisfy the requests.
	ErrNoUTXOsForRequests = fmt.Errorf("could not find enough utxos to satisfy the requests")

	// ErrNoFundsToSpend indicates that the scripts have no funds to spend.
	// Occurs when the spend requests have no funds to spend.
	ErrNoFundsToSpend = fmt.Errorf("scripts have no funds to spend")

	// ErrScriptNotFoundInWitness indicates that the script is not found in the witness while validating the witness.
	// Script should be always present at the end of the witness for p2wsh scripts and
	// at the second last for p2tr scripts.
	ErrScriptNotFoundInWitness = fmt.Errorf("script not found in the witness")

	// ErrInvalidP2wpkhScript indicates that the script is invalid for p2wpkh spend.
	ErrInvalidP2wpkhScript = fmt.Errorf("invalid script")

	// ErrInvalidP2wpkhWitness indicates that the witness is invalid for the given p2wpkh script.
	// use AddSignatureSegwitOp and AddPubkeyCompressedOp for p2wpkh scripts.
	ErrInvalidP2wpkhWitness = fmt.Errorf("invalid p2wpkh witness")

	// ErrInvalidSigOp indicates that the signature operation is invalid.
	// Use AddSignatureSegwitOp for segwit v0 scripts and AddSignatureSchnorrOp for segwit v1 scripts.
	ErrInvalidSigOp = func(op string) error {
		return fmt.Errorf("invalid sig, use %s", op)
	}

	// ErrInvalidPubkeyOp indicates that the pubkey operation is invalid.
	// Use AddPubkeyCompressedOp for compressed pubkeys and AddXOnlyPubkeyOp for xonly pubkeys.
	ErrInvalidPubkeyOp = func(op string) error {
		return fmt.Errorf("invalid pubkey, use %s", op)
	}

	// ErrInsufficientFunds indicates that the funds are insufficient to spend the script.
	ErrInsufficientFunds = func(have int64, need int64) error {
		return fmt.Errorf("insufficient funds: have %d, need %d", have, need)
	}

	// ErrNoUTXOsFoundForAddress indicates that no utxos are found for the given address.
	ErrNoUTXOsFoundForAddress = func(addr string) error {
		return fmt.Errorf("utxos not found for address %s", addr)
	}
)

var (
	// Adds a 64 or 65 byte schnorr signature based on hash type
	AddSignatureSchnorrOp = []byte("add_signature_segwit_v1")
	// Adds a 72 byte ECDSA signature
	AddSignatureSegwitOp = []byte("add_signature_segwit_v0")
	// Adds a 33 byte compressed pubkey
	AddPubkeyCompressedOp = []byte("add_pubkey_compressed")
	// Adds a 32 byte xonly pubkey
	AddXOnlyPubkeyOp = []byte("add_xonly_pubkey")
)

type SpendRequest struct {
	// Witness required to spend the script.
	// If the script requires a signature or pubkey,
	// use AddSignatureSegwitOp and AddPubkeyCompressedOp respectively.
	Witness [][]byte

	// Script to spend.
	// Only used for other than tapscript spend.
	// Use Leaf for tapscript spend.
	Script []byte

	// Revealing leaf in tapscript spend
	Leaf txscript.TapLeaf

	// Address of the script
	ScriptAddress btcutil.Address

	// Hash type for the signature. Default is SigHashDefault (tapscript only)
	HashType txscript.SigHashType

	//Sequence number for the input
	Sequence uint32
}

type SendRequest struct {
	// Amount to send
	Amount int64
	// Recipient address
	To btcutil.Address
}

type Wallet interface {
	// Address returns the Pay-to-Witness-Public-Key-Hash (P2WPKH) address of the wallet.
	Address() btcutil.Address

	// Spend funds from multiple scripts and send funds to multiple recipients at the same time in a
	// single transaction.
	// Returns the transaction ID (txid) and an error.
	//
	// Example:
	// Send funds to multiple recipients
	// 	txid, err := wallet.Send(ctx, []btc.SendRequest{
	// 		{Amount: 1000, To: recipient1},
	// 		{Amount: 2000, To: recipient2},
	// 	}, nil)
	//
	// Spend funds from multiple scripts
	// Spending will move funds from the scripts to the wallet's address.
	// 	txid, err := wallet.Send(ctx, nil, []btc.SpendRequest{
	// 		{
	// 			Witness: [][]byte{
	// 				{btc.AddSignatureSegwitOp},
	// 				{btc.AddPubkeyCompressedOp},
	// 			},
	// 			Script: script,
	// 			ScriptAddress: scriptAddress,
	// 		},
	// 	}, nil)
	Send(ctx context.Context, sendReq []SendRequest, spendReq []SpendRequest, sacps [][]byte) (string, error)

	// Generate the signature necessary to spend the script.
	//
	// Uses the hash type SigHashSingleAnyoneCanPay.
	GenerateSACP(ctx context.Context, spendReq SpendRequest, to btcutil.Address) ([]byte, error)

	// SignSACPTx generates a schnorr signature for the given details.
	// Returns the witness containing the schnorr signature and an error if any.
	//
	// tx is not mutated instead a new copy is created internally to perform the signing.
	SignSACPTx(tx *wire.MsgTx, idx int, amount int64, leaf txscript.TapLeaf, scriptAddr btcutil.Address, witness [][]byte) ([][]byte, error)

	// Status checks the status of a transaction using its transaction ID (txid).
	// Returns the transaction and a boolean indicating whether the transaction is submitted or not and an error
	Status(ctx context.Context, id string) (Transaction, bool, error)
}

// SimpleWallet is a Wallet implementation that can send and spend funds.
type SimpleWallet struct {
	privateKey   *btcec.PrivateKey
	indexer      IndexerClient
	feeEstimator FeeEstimator
	chainParams  *chaincfg.Params
	signerAddr   btcutil.Address
	feeLevel     FeeLevel
}

// Generates a new p2wpkh simple wallet
func NewSimpleWallet(privKey *btcec.PrivateKey, chainParams *chaincfg.Params, indexer IndexerClient, feeEstimator FeeEstimator, feeLevel FeeLevel) (Wallet, error) {
	address, err := PublicKeyAddress(chainParams, waddrmgr.WitnessPubKey, privKey.PubKey())
	if err != nil {
		return nil, err
	}

	return &SimpleWallet{
		indexer:      indexer,
		signerAddr:   address,
		privateKey:   privKey,
		chainParams:  chainParams,
		feeEstimator: feeEstimator,
		feeLevel:     feeLevel,
	}, nil
}

// Returns the address of the wallet.
func (sw *SimpleWallet) Address() btcutil.Address {
	return sw.signerAddr
}

func (sw *SimpleWallet) Send(ctx context.Context, sendRequests []SendRequest, spendRequests []SpendRequest, sacps [][]byte) (string, error) {
	//TODO: Estimate a fee based on requests
	fee := 1000

	// validate the requests
	err := validateRequests(spendRequests, sendRequests)
	if err != nil {
		return "", err
	}

	sacpsFee, err := feeUsedInSACPs(sacps, sw.indexer)
	if err != nil {
		return "", err
	}

	tx, err := sw.spendAndSend(ctx, sendRequests, spendRequests, sacps, sacpsFee, fee, 0)
	if err != nil {
		return "", err
	}

	return submitTx(ctx, sw.indexer, tx)
}

// SignSACPTx generates a schnorr signature for the given details.
func (sw *SimpleWallet) SignSACPTx(tx *wire.MsgTx, idx int, amount int64, leaf txscript.TapLeaf, scriptAddr btcutil.Address, witness [][]byte) ([][]byte, error) {
	cTx := tx.Copy()
	script, err := txscript.PayToAddrScript(scriptAddr)
	if err != nil {
		return nil, err
	}

	fetcher := txscript.NewCannedPrevOutputFetcher(script, amount)
	err = signTx(cTx, fetcher, amount, idx, witness, script, &leaf, SigHashSingleAnyoneCanPay, sw.privateKey)
	if err != nil {
		return nil, err
	}
	return cTx.TxIn[idx].Witness, nil
}

// GenerateSACP generates a SACP tx for the given spend request.
func (sw *SimpleWallet) GenerateSACP(ctx context.Context, spendReq SpendRequest, to btcutil.Address) ([]byte, error) {
	if spendReq.HashType != txscript.SigHashDefault && spendReq.HashType != SigHashSingleAnyoneCanPay {
		return nil, ErrSACPInvalidHashType
	}
	if spendReq.HashType == txscript.SigHashDefault {
		spendReq.HashType = SigHashSingleAnyoneCanPay
	}

	if err := validateRequests([]SpendRequest{spendReq}, nil); err != nil {
		return nil, err
	}
	if to == nil {
		to = sw.signerAddr
	}
	return sw.generateSACP(ctx, spendReq, to, 1000)
}

func (sw *SimpleWallet) generateSACP(ctx context.Context, spendRequest SpendRequest, to btcutil.Address, fee int64) ([]byte, error) {

	// get the utxos for the script
	utxos, utxoMap, utxosBalance, err := getUTXOsForSpendRequest(ctx, sw.indexer, []SpendRequest{spendRequest})
	if err != nil {
		return nil, err
	}

	if utxosBalance-int64(fee) <= 0 {
		return nil, ErrFeeExceedsValue
	}

	sequenceMap := generateSequenceMap(utxoMap, []SpendRequest{spendRequest})

	// build the transaction with no recipients or sacps
	tx, _, err := buildTransaction(utxos, nil, nil, to, fee, sequenceMap)
	if err != nil {
		return nil, err
	}

	// sign the transaction
	err = signSpendTx(tx, 0, []SpendRequest{spendRequest}, utxoMap, sw.indexer, sw.privateKey)
	if err != nil {
		return nil, err
	}

	// estimate the fee required to make the transaction
	feeToBePaid, err := EstimateSegwitFee(tx, sw.feeEstimator, sw.feeLevel)
	if err != nil {
		return nil, err
	}

	if int64(feeToBePaid) > fee {
		return sw.generateSACP(ctx, spendRequest, to, int64(feeToBePaid))
	}

	// serialize the transaction
	var buf bytes.Buffer
	err = tx.Serialize(&buf)
	if err != nil {
		return nil, err
	}
	return buf.Bytes(), nil
}

func (sw *SimpleWallet) spendAndSend(ctx context.Context, sendRequests []SendRequest, spendRequests []SpendRequest, sacps [][]byte, sacpFee, fee int, depth int) (*wire.MsgTx, error) {

	// This means we made 100 recursive calls and still could not find enough utxos to send the amount
	if depth > 100 {
		return nil, ErrNoUTXOsForRequests
	}

	// spendUTXOs are the UTXOs used to spend the scripts
	// coverUTXOs are the UTXOs used to cover the remaining amount required to send
	// utxoMap is a map of script address to UTXOs
	spendUTXOs, coverUTXOs, utxoMap, err := getUTXOsForRequests(ctx, sw.indexer, spendRequests, sendRequests, sw.signerAddr, fee, sacpFee)
	if err != nil {
		return nil, err
	}

	// generate sequence map (used to set sequence number for each input)
	sequenceMap := generateSequenceMap(utxoMap, spendRequests)

	// build the transaction
	// Signing index indicates from which index we need to start signing the transaction
	tx, signingIdx, err := buildTransaction(append(spendUTXOs, coverUTXOs...), sacps, sendRequests, sw.signerAddr, int64(fee), sequenceMap)
	if err != nil {
		return nil, err
	}

	// Sign the spend inputs
	err = signSpendTx(tx, signingIdx, spendRequests, utxoMap, sw.indexer, sw.privateKey)
	if err != nil {
		return nil, err
	}

	// Sign the cover inputs
	// This is a no op if there are no cover utxos
	err = signSendTx(tx, coverUTXOs, signingIdx+len(spendRequests), sw.signerAddr, sw.privateKey)
	if err != nil {
		return nil, err
	}

	// estimate the fee required to make the transaction
	feeToBePaid, err := EstimateSegwitFee(tx, sw.feeEstimator, sw.feeLevel)
	if err != nil {
		return nil, err
	}

	// sacpFee is the fee used in the SACPs
	// This could be zero if there are no SACPs or SACPs have no fee
	feeToBePaid -= sacpFee

	if feeToBePaid > fee {
		return sw.spendAndSend(ctx, sendRequests, spendRequests, sacps, sacpFee, feeToBePaid, depth+1)
	}

	return tx, nil
}

// Returns the status of submitted transaction either via `send` or `spend`
func (sw *SimpleWallet) Status(ctx context.Context, id string) (Transaction, bool, error) {
	tx, err := sw.indexer.GetTx(ctx, id)

	if err != nil {
		if strings.Contains(err.Error(), "Transaction not found") {
			return Transaction{}, false, nil
		}
		return Transaction{}, false, err
	}
	return tx, true, nil
}

type UTXOMap map[btcutil.Address]UTXOs

// ------------------ Helper functions ------------------

// feeUsedInSACPs returns the amount of fee used in the given SACPs
func feeUsedInSACPs(sacps [][]byte, indexer IndexerClient) (int, error) {
	tx, _, err := buildTxFromSacps(sacps)
	if err != nil {
		return 0, err
	}

	// go through each input and get the amount it holds
	// add all the inputs and subtract the outputs to get the fee
	totalInputAmount := int64(0)
	for _, in := range tx.TxIn {
		txFromIndexer, err := indexer.GetTx(context.Background(), in.PreviousOutPoint.Hash.String())
		if err != nil {
			return 0, err
		}
		totalInputAmount += int64(txFromIndexer.VOUTs[in.PreviousOutPoint.Index].Value)
	}

	totalOutputAmount := int64(0)
	for _, out := range tx.TxOut {
		totalOutputAmount += out.Value
	}

	return int(totalInputAmount - totalOutputAmount), nil
}

func submitTx(ctx context.Context, indexer IndexerClient, tx *wire.MsgTx) (string, error) {
	txid := tx.TxHash().String()
	err := indexer.SubmitTx(ctx, tx)
	if err != nil {
		return "", err
	}
	return txid, nil
}

// getPrevoutsForSACPs returns the previous outputs and txouts for the given SACPs used to build the prevOutFetcher
func getPrevoutsForSACPs(tx *wire.MsgTx, endingSACPIdx int, indexer IndexerClient) ([]wire.OutPoint, []*wire.TxOut, error) {
	prevouts := []wire.OutPoint{}
	txOuts := []*wire.TxOut{}
	for i := 0; i < endingSACPIdx; i++ {
		outpoint := tx.TxIn[i].PreviousOutPoint
		prevouts = append(prevouts, outpoint)

		// The only way to get the txOut is to get the transaction from the indexer
		txFromIndexer, err := indexer.GetTx(context.Background(), outpoint.Hash.String())
		if err != nil {
			return nil, nil, err
		}
		pkScriptHex := txFromIndexer.VOUTs[outpoint.Index].ScriptPubKey
		pkScript, err := hex.DecodeString(pkScriptHex)
		if err != nil {
			return nil, nil, err
		}
		txOuts = append(txOuts, &wire.TxOut{PkScript: pkScript, Value: int64(txFromIndexer.VOUTs[outpoint.Index].Value)})
	}
	return prevouts, txOuts, nil
}

// getUTXOsForRequests returns the UTXOs required to spend the scripts and cover the send amount.
func getUTXOsForRequests(ctx context.Context, indexer IndexerClient, spendReqs []SpendRequest, sendReqs []SendRequest, feePayer btcutil.Address, fee, sacpFee int) (UTXOs, UTXOs, UTXOMap, error) {

	spendUTXOs, spendUTXOsMap, balanceOfScripts, err := getUTXOsForSpendRequest(ctx, indexer, spendReqs)
	if err != nil {
		return nil, nil, nil, err
	}

	// coverUTXOs are the UTXOs used to cover the remaining amount required to send
	var coverUTXOs UTXOs
	totalSendAmount := calculateTotalSendAmount(sendReqs)
	if balanceOfScripts <= totalSendAmount && sacpFee <= fee {
		utxos, _, err := indexer.GetUTXOsForAmount(ctx, feePayer, totalSendAmount-balanceOfScripts+int64(fee))
		if err != nil {
			return nil, nil, nil, err
		}
		coverUTXOs = append(coverUTXOs, utxos...)
	}

	// SpendUTXOMap only contains the UTXOs of the scripts but not the cover UTXOs
	// We need to add the cover UTXOs to the map
	spendUTXOsMap[feePayer] = append(spendUTXOsMap[feePayer], coverUTXOs...)

	return spendUTXOs, coverUTXOs, spendUTXOsMap, nil
}

// generateSequenceMap returns a map of txid to sequence number for the given spend requests
func generateSequenceMap(utxosMap UTXOMap, spendRequest []SpendRequest) map[string]uint32 {
	sequencesMap := make(map[string]uint32)
	for _, req := range spendRequest {
		utxos, ok := utxosMap[req.ScriptAddress]
		if !ok {
			continue
		}
		for _, utxo := range utxos {
			if req.Sequence != 0 {
				sequencesMap[utxo.TxID] = req.Sequence
			}
		}
	}
	return sequencesMap
}

// Merge multiple sacps into a single transaction
func buildTxFromSacps(sacps [][]byte) (*wire.MsgTx, int, error) {
	idx := 0
	tx := wire.NewMsgTx(DefaultTxVersion)
	for _, sacp := range sacps {
		btcTx, error := btcutil.NewTxFromBytes(sacp)
		if error != nil {
			return nil, 0, error
		}
		sacpTx := btcTx.MsgTx()
		for _, in := range sacpTx.TxIn {
			tx.AddTxIn(in)
			idx++
		}

		for _, out := range sacpTx.TxOut {
			tx.AddTxOut(out)
		}
	}
	return tx, idx, nil
}

// Builds an unsigned transaction with the given utxos, recipients, change address and fee.
func buildTransaction(utxos UTXOs, sacps [][]byte, recipients []SendRequest, changeAddr btcutil.Address, fee int64, sequencesMap map[string]uint32) (*wire.MsgTx, int, error) {

	tx, idx, err := buildTxFromSacps(sacps)
	if err != nil {
		return nil, 0, err
	}

	// add inputs to the transaction
	totalUTXOAmount := int64(0)
	for _, utxo := range utxos {
		txid, err := chainhash.NewHashFromStr(utxo.TxID)
		if err != nil {
			return nil, 0, err
		}
		vout := utxo.Vout
		txIn := wire.NewTxIn(wire.NewOutPoint(txid, vout), nil, nil)
		tx.AddTxIn(txIn)

		sequence, ok := sequencesMap[utxo.TxID]
		if ok {
			tx.TxIn[len(tx.TxIn)-1].Sequence = sequence
		}

		totalUTXOAmount += utxo.Amount
	}

	totalSendAmount := int64(0)
	// add outputs to the transaction
	for _, r := range recipients {
		script, err := txscript.PayToAddrScript(r.To)
		if err != nil {
			return nil, 0, err
		}
<<<<<<< HEAD
		if r.Amount < 0 {
			r.Amount = totalUTXOAmount
		}
=======

>>>>>>> 82b00256
		tx.AddTxOut(wire.NewTxOut(r.Amount, script))
		totalSendAmount += r.Amount
	}
	// add change output to the transaction if required
	if totalUTXOAmount >= totalSendAmount+fee {
		script, err := txscript.PayToAddrScript(changeAddr)
		if err != nil {
			return nil, 0, err
		}
		if totalUTXOAmount >= totalSendAmount+fee+DustAmount {
			tx.AddTxOut(wire.NewTxOut(totalUTXOAmount-totalSendAmount-fee, script))
		}
	} else if len(recipients) != 0 && len(utxos) != 0 {
		return nil, 0, ErrInsufficientFunds(totalUTXOAmount, totalSendAmount+fee)
	}

	// return the transaction
	return tx, idx, nil
}

func getUTXOsForSpendRequest(ctx context.Context, indexer IndexerClient, spendReq []SpendRequest) (UTXOs, UTXOMap, int64, error) {
	utxos := UTXOs{}
	totalValue := int64(0)
	utxoMap := make(UTXOMap)

	for _, req := range spendReq {
		utxosForAddress, err := indexer.GetUTXOs(ctx, req.ScriptAddress)
		if err != nil {
			return nil, nil, 0, err
		}

		utxos = append(utxos, utxosForAddress...)
		for _, utxo := range utxosForAddress {
			totalValue += utxo.Amount
		}
		utxoMap[req.ScriptAddress] = utxosForAddress
	}

	// If there are any spend requests, check if the scripts have funds to spend
	if totalValue == 0 && len(spendReq) > 0 {
		return nil, nil, 0, ErrNoFundsToSpend
	}

	return utxos, utxoMap, totalValue, nil
}

// Builds a prevOutFetcher for the given utxoMap, outpoints and txouts.
//
// outpoints should have corresponding txouts in the same order.
func buildPrevOutFetcher(utxosByAddressMap UTXOMap, outpoints []wire.OutPoint, txouts []*wire.TxOut) (txscript.PrevOutputFetcher, error) {
	fetcher := NewPrevOutFetcherBuilder()
	for addr, utxos := range utxosByAddressMap {
		err := fetcher.AddFromUTXOs(utxos, addr)
		if err != nil {
			return nil, err
		}
	}

	err := fetcher.AddPrevOuts(outpoints, txouts)
	if err != nil {
		return nil, err
	}
	return fetcher.Build(), nil
}

// Returns the script to sign based on the script address type.
// For taproot address, the scriptPubKey is returned.
// For other addresses, the script is returned.
func getScriptToSign(scriptAddr btcutil.Address, script []byte) ([]byte, error) {
	// If the script address is a taproot address, we need to sign the scriptPubKey
	_, ok := scriptAddr.(*btcutil.AddressTaproot)
	if ok {
		script, err := txscript.PayToAddrScript(scriptAddr)
		if err != nil {
			return nil, err
		}
		return script, nil
	}
	return script, nil
}

// Signs the spend transaction
//
// Internally signTx is called for each input to sign the transaction.
func signSpendTx(tx *wire.MsgTx, startingIdx int, inputs []SpendRequest, utxoMap UTXOMap, indexer IndexerClient, privateKey *secp256k1.PrivateKey) error {

	// building the prevOutFetcherBuilder
	// get the prevouts and txouts for the sacps to build the prevOutFetcher
	outpoints, txouts, err := getPrevoutsForSACPs(tx, startingIdx, indexer)
	if err != nil {
		return err
	}

	// This is an important step if we are spending from p2tr scripts which contain signature checks
	prevOutFetcher, err := buildPrevOutFetcher(utxoMap, outpoints, txouts)
	if err != nil {
		return err
	}

	idx := startingIdx

	// Loop through all the inputs, get utxos and sign the transaction
	for _, in := range inputs {

		// For tapscript spend, we need to sign the scriptPubKey
		// For every other spend, we need to sign the script (compiled script)
		script, err := getScriptToSign(in.ScriptAddress, in.Script)
		if err != nil {
			return err
		}

		utxos, ok := utxoMap[in.ScriptAddress]
		if !ok {
			return ErrNoUTXOsFoundForAddress(in.ScriptAddress.String())
		}

		for _, utxo := range utxos {
			err = signTx(tx, prevOutFetcher, utxo.Amount, idx, in.Witness, script, &in.Leaf, in.HashType, privateKey)
			if err != nil {
				return err
			}
			idx++
		}
	}

	return nil
}

// Signs the transaction with the given witness and script.
// If there are OP Codes in the witness, they are replaced by the actual signature or pubkey.
func signTx(tx *wire.MsgTx, prevOutFetcher txscript.PrevOutputFetcher, amount int64, index int, witness [][]byte, script []byte, leaf *txscript.TapLeaf, hashType txscript.SigHashType, privateKey *secp256k1.PrivateKey) error {
	newWitness := [][]byte{}

	for _, w := range witness {
		switch string(w) {
		// Adds schnorr signature
		// Make sure to use this only with segwit v1 scripts
		case string(AddSignatureSchnorrOp):
			sigHashes := txscript.NewTxSigHashes(tx, prevOutFetcher)
			sig, err := txscript.RawTxInTapscriptSignature(tx, sigHashes, index, amount, script, *leaf, hashType, privateKey)
			if err != nil {
				return err
			}
			newWitness = append(newWitness, sig)
		// Adds ecdsa signature
		// Make sure to use this only with segwit v0 scripts
		case string(AddSignatureSegwitOp):
			sigHashes := txscript.NewTxSigHashes(tx, prevOutFetcher)
			sig, err := txscript.RawTxInWitnessSignature(tx, sigHashes, index, amount, script, hashType, privateKey)
			if err != nil {
				return err
			}
			newWitness = append(newWitness, sig)
		// Adds 33 byte compressed pubkey
		case string(AddPubkeyCompressedOp):
			newWitness = append(newWitness, privateKey.PubKey().SerializeCompressed())
		// Adds 32 byte xonly pubkey
		// Make sure to use this only with segwit v1 scripts
		case string(AddXOnlyPubkeyOp):
			newWitness = append(newWitness, privateKey.PubKey().X().Bytes())
		// Adds the witness data as is
		default:
			newWitness = append(newWitness, w)
		}
	}
	tx.TxIn[index].Witness = newWitness
	return nil
}

// Signs the send transaction (p2wpkh spend).
// Use startingIdx to start signing from a specific index
func signSendTx(tx *wire.MsgTx, utxos UTXOs, startingIdx int, scriptAddr btcutil.Address, privateKey *secp256k1.PrivateKey) error {
	// get the send signing script
	script, err := txscript.PayToAddrScript(scriptAddr)
	if err != nil {
		return err
	}

	// for p2wpkh, we only need to add the signature and pubkey
	witness := [][]byte{
		AddSignatureSegwitOp,
		AddPubkeyCompressedOp,
	}
	idx := startingIdx
	for i := range utxos {
		fetcher := txscript.NewCannedPrevOutputFetcher(script, utxos[i].Amount)
		err := signTx(tx, fetcher, utxos[i].Amount, idx, witness, script, nil, txscript.SigHashAll, privateKey)
		if err != nil {
			return err
		}
		idx++
	}
	return nil
}

func validateRequests(spendReqs []SpendRequest, sendReqs []SendRequest) error {
	for _, in := range spendReqs {
		if len(in.Witness) == 0 {
			return fmt.Errorf("witness is required")
		}
		switch in.ScriptAddress.(type) {
		case *btcutil.AddressTaproot:
			// check if leaf exists
			if in.Leaf.LeafVersion == 0 || len(in.Leaf.Script) == 0 {
				return fmt.Errorf("spending leaf not found")
			}

			// check if control block is present
			_, err := txscript.ParseControlBlock(in.Witness[len(in.Witness)-1])
			if err != nil {
				return fmt.Errorf("invalid control block for tapscript spend")
			}

			// make sure witness contains proper signature and pubkey
			for _, w := range in.Witness {
				if string(w) == string(AddSignatureSegwitOp) {
					return fmt.Errorf("invalid signature op for tapscript spend, use schnorr signature op")
				}
				if string(w) == string(AddPubkeyCompressedOp) {
					return fmt.Errorf("invalid pubkey op for tapscript spend, use xonly pubkey op")
				}
			}
		case *btcutil.AddressWitnessPubKeyHash:

			script, err := txscript.PayToAddrScript(in.ScriptAddress)
			if err != nil {
				return err
			}
			if !bytes.Equal(in.Script, script) {
				return ErrInvalidP2wpkhScript
			}

			// len of witness should be 2
			if len(in.Witness) != 2 {
				return ErrInvalidP2wpkhWitness
			}
			// witness[0] should be signature
			if string(in.Witness[0]) != string(AddSignatureSegwitOp) {
				return ErrInvalidSigOp(string(AddSignatureSegwitOp))
			}
			// witness[1] should be pubkey
			if string(in.Witness[1]) != string(AddPubkeyCompressedOp) {
				return ErrInvalidPubkeyOp(string(AddPubkeyCompressedOp))
			}
		case *btcutil.AddressWitnessScriptHash:
			// the script should match the last element in the witness
			scriptInWitness := in.Witness[len(in.Witness)-1]
			if !bytes.Equal(scriptInWitness, in.Script) {
				return ErrScriptNotFoundInWitness
			}
			// should not contain Schnorr signature or xonly pubkey
			for _, w := range in.Witness {
				if string(w) == string(AddSignatureSchnorrOp) {
					return ErrInvalidSigOp(string(AddSignatureSegwitOp))
				}
				if string(w) == string(AddXOnlyPubkeyOp) {
					return ErrInvalidPubkeyOp(string(AddPubkeyCompressedOp))
				}
			}
		}

	}

	for _, r := range sendReqs {
		if r.Amount <= DustAmount {
			return ErrAmountLessThanDust
		}
	}

	return nil
}

func calculateTotalSendAmount(req []SendRequest) int64 {
	totalSendAmount := int64(0)
	for _, r := range req {
		totalSendAmount += r.Amount
	}
	return totalSendAmount
}<|MERGE_RESOLUTION|>--- conflicted
+++ resolved
@@ -521,13 +521,7 @@
 		if err != nil {
 			return nil, 0, err
 		}
-<<<<<<< HEAD
-		if r.Amount < 0 {
-			r.Amount = totalUTXOAmount
-		}
-=======
-
->>>>>>> 82b00256
+
 		tx.AddTxOut(wire.NewTxOut(r.Amount, script))
 		totalSendAmount += r.Amount
 	}
